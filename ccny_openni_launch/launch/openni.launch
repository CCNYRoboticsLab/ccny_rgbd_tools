--- conflicted
+++ resolved
@@ -3,12 +3,8 @@
 
   <!-- Parameters -->
   <arg name="manager_name" value="rgbd_manager"/>
-<<<<<<< HEAD
   <arg name="calib_path" default="$(find ccny_rgbd)/data/calibration_openni_default"/> 
-=======
-  <arg name="calib_path" default="$(find ccny_rgbd)/data/calibration_asus_xtion_pro"/> 
   <arg name="publish_cloud" default="false"/>
->>>>>>> 26cd680c
   
   <!-- Nodelet manager -->
   <node pkg="nodelet" type="nodelet" name="$(arg manager_name)" args="manager"
