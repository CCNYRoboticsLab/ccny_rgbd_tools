<!-- Launch the OpenNI device driver -->
<launch> 
         
  <arg name="manager_name" />
  <arg name="calib_path"   /> 
<<<<<<< HEAD
  <arg name="publish_cloud" default="false"/>
  <arg name="scale" default="1.0"/>
  <arg name="unwarp" default="true"/>
  <arg name="verbose" default="false"/> 
=======
  <arg name="publish_cloud" />
  <arg name="scale" />
  <arg name="unwarp" />
  <arg name="verbose" /> 
>>>>>>> 377b8d8f
  
  <!-- Debayered images -->
  <node pkg="nodelet" type="nodelet" name="debayer"
        args="load image_proc/debayer $(arg manager_name)">    
    <remap from="image_raw"   to="/camera/rgb/image_raw"/>
    <remap from="image_color" to="/camera/rgb/image_color"/>
  </node>

  <node pkg="nodelet" type="nodelet" name="rgbd_image_proc"
        args="load ccny_rgbd/RGBDImageProcNodelet $(arg manager_name)"
        output="log">
    
    <!-- Resample by a factor of 2-->
    <param name="scale" value="$(arg scale)"/>
    <param name="unwarp" value="$(arg unwarp)"/>
    <param name="publish_cloud" value="$(arg publish_cloud)"/>
    <param name="calib_path" value="$(arg calib_path)"/>
    <param name="verbose" value="$(arg verbose)"/>

  </node> 

  <!-- static transforms -->
  <arg name="pi/2" value="1.5707963267948966" />
  <arg name="optical_rotate" value="0 0 0 -$(arg pi/2) 0 -$(arg pi/2)" />
        
  <node pkg="tf" type="static_transform_publisher" name="camera_rgb_frame_tf"
        args="0 -0.045 0 0 0 0  /camera_link /camera_rgb_frame 40" />        

  <node pkg="tf" type="static_transform_publisher" name="camera_rgb_optical_frame_tf"
        args="$(arg optical_rotate) /camera_rgb_frame /camera_rgb_optical_frame 40" />  

</launch><|MERGE_RESOLUTION|>--- conflicted
+++ resolved
@@ -3,17 +3,10 @@
          
   <arg name="manager_name" />
   <arg name="calib_path"   /> 
-<<<<<<< HEAD
-  <arg name="publish_cloud" default="false"/>
-  <arg name="scale" default="1.0"/>
-  <arg name="unwarp" default="true"/>
-  <arg name="verbose" default="false"/> 
-=======
   <arg name="publish_cloud" />
   <arg name="scale" />
   <arg name="unwarp" />
   <arg name="verbose" /> 
->>>>>>> 377b8d8f
   
   <!-- Debayered images -->
   <node pkg="nodelet" type="nodelet" name="debayer"
