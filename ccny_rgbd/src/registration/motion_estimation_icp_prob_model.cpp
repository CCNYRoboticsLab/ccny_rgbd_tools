--- conflicted
+++ resolved
@@ -60,16 +60,10 @@
     "model_covariances", 1);
 
   // **** services
-<<<<<<< HEAD
-  save_service_ = nh_.advertiseService(
-    "save_sparse_map", &MotionEstimationICPProbModel::saveSrvCallback, this);
-=======
-
   save_service_ = nh_.advertiseService(
     "save_sparse_map", &MotionEstimationICPProbModel::saveSrvCallback, this);
   load_service_ = nh_.advertiseService(
     "load_sparse_map", &MotionEstimationICPProbModel::loadSrvCallback, this);
->>>>>>> 06cbeb3e
 }
 
 MotionEstimationICPProbModel::~MotionEstimationICPProbModel()
@@ -167,7 +161,7 @@
   reg_.setModelTree(tree_model_);
   
   // update model pointcloud and publish
-  model_ptr_->header.stamp = frame.header.stamp;
+  model_ptr_->header.stamp = frame.header_.stamp;
   model_ptr_->width = model_ptr_->points.size();
   model_publisher_.publish(model_ptr_);
 
@@ -379,16 +373,6 @@
   ccny_rgbd::Save::Request& request,
   ccny_rgbd::Save::Response& response)
 {
-<<<<<<< HEAD
-  ROS_INFO("Saving to %s...", request.filename.c_str());
-  ROS_INFO("Map has %dK points", (int) model_ptr_->points.size()/1024);
-
-  pcl::io::savePCDFileBinary<pcl::PointXYZ> (request.filename, *model_ptr_);
-  //pcl::io::savePLYFile<PointT>(request.filename + ".ply", *model_ptr_);
-
-  ROS_INFO("Save sparse map successfully");
-  return true;
-=======
   ROS_INFO("Saving model to %s", request.filename.c_str());
 
   bool result = saveModel(request.filename);
@@ -459,7 +443,6 @@
   reg_.setModelTree(tree_model_);
 
   return (result_pcd == 0); // TODO: also OpenCV result
->>>>>>> 06cbeb3e
 }
 
 } // namespace ccny_rgbd