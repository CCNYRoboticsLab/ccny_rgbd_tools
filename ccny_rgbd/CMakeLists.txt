cmake_minimum_required(VERSION 2.4.6)
include($ENV{ROS_ROOT}/core/rosbuild/rosbuild.cmake)

# Set the build type.  Options are:
#  Coverage       : w/ debug symbols, w/o optimization, w/ code-coverage
#  Debug          : w/ debug symbols, w/o optimization
#  Release        : w/o debug symbols, w/ optimization
#  RelWithDebInfo : w/ debug symbols, w/ optimization
#  MinSizeRel     : w/o debug symbols, w/ optimization, stripped binaries
set(ROS_BUILD_TYPE RelWithDebInfo)

rosbuild_init()

set(EXECUTABLE_OUTPUT_PATH ${PROJECT_SOURCE_DIR}/bin)
set(LIBRARY_OUTPUT_PATH ${PROJECT_SOURCE_DIR}/lib)

include($ENV{ROS_ROOT}/core/rosbuild/FindPkgConfig.cmake)

# Generate services
rosbuild_gensrv()

# Generate dynamic parameters
rosbuild_find_ros_package(dynamic_reconfigure)
include(${dynamic_reconfigure_PACKAGE_PATH}/cmake/cfgbuild.cmake)
gencfg()

# opencv
pkg_check_modules(OPENCV REQUIRED opencv)
include_directories(${OPENCV_INCLUDE_DIRS})
link_directories(${OPENCV_LIBRARY_DIRS})

# Octomap
find_package(octomap REQUIRED)
include_directories(${OCTOMAP_INCLUDE_DIRS})
link_directories(${OCTOMAP_LIBRARY_DIRS})
link_libraries(${OCTOMAP_LIBRARIES})

# boost
rosbuild_add_boost_directories()

################################################################
# Build libraries
################################################################

rosbuild_add_library (ccny_rgbd_util
  src/rgbd_util.cpp
)

rosbuild_add_library (ccny_rgbd_proc_util
  src/proc_util.cpp
)

rosbuild_add_library (ccny_rgbd_structures
  src/structures/rgbd_frame.cpp
  src/structures/rgbd_keyframe.cpp
  src/structures/feature_history.cpp
)

rosbuild_add_library (ccny_rgbd_features
  src/features/feature_detector.cpp
  src/features/orb_detector.cpp
  src/features/gft_detector.cpp
  src/features/surf_detector.cpp
  src/features/star_detector.cpp
)

target_link_libraries(ccny_rgbd_features
  ${OPENCV_LIBRARIES})

rosbuild_add_library (ccny_rgbd_registration
  src/registration/motion_estimation.cpp
  src/registration/motion_estimation_icp.cpp
  src/registration/motion_estimation_icp_prob_model.cpp
)

target_link_libraries(ccny_rgbd_registration
  ccny_rgbd_util)

rosbuild_add_library (ccny_rgbd_mapping
  src/mapping/keyframe_graph_detector.cpp
  #src/mapping/keyframe_graph_detector_rt.cpp
  src/mapping/keyframe_graph_solver.cpp
  src/mapping/keyframe_graph_solver_g2o.cpp
)

target_link_libraries(ccny_rgbd_mapping
  ccny_rgbd_util
  boost_regex
  cholmod
  g2o_core
  g2o_stuff
  g2o_solver_cholmod
  g2o_solver_csparse
  g2o_types_slam3d)

# TODO: use OpenGL
# rosbuild_add_library (open_gl
  # GL 
  # glut
# )

################################################################
# Build visual odometry application
################################################################

rosbuild_add_executable(visual_odometry_node 
  src/node/visual_odometry_node.cpp
  src/apps/visual_odometry.cpp)

target_link_libraries (visual_odometry_node 
  ccny_rgbd_structures
  ccny_rgbd_features
  ccny_rgbd_registration
  ccny_rgbd_util
  boost_signals 
  boost_system
)

################################################################
# Build keyframe mapper application
################################################################

rosbuild_add_executable(keyframe_mapper_node 
  src/node/keyframe_mapper_node.cpp
  src/apps/keyframe_mapper.cpp)

target_link_libraries (keyframe_mapper_node
  ${OCTOMAP_LIBRARIES}
  ccny_rgbd_structures 
  ccny_rgbd_mapping
  ccny_rgbd_util
  boost_signals 
  boost_system
)

################################################################
# Build feature viewer application
################################################################

rosbuild_add_executable(feature_viewer_node 
  src/node/feature_viewer_node.cpp
  src/apps/feature_viewer.cpp)

target_link_libraries (feature_viewer_node
  ccny_rgbd_structures 
  ccny_rgbd_features
  ccny_rgbd_util
  boost_signals 
  boost_system
)

################################################################
# Build image proc application
################################################################

rosbuild_add_library(rgbd_image_proc_app src/apps/rgbd_image_proc.cpp)
  
target_link_libraries (rgbd_image_proc_app
  ccny_rgbd_util
  ccny_rgbd_proc_util
  boost_signals 
  boost_system
  boost_filesystem
  ${OPENCV_LIBRARIES}
)
  
rosbuild_add_executable(rgbd_image_proc_node src/node/rgbd_image_proc_node.cpp)

rosbuild_add_library(rgbd_image_proc_nodelet src/nodelet/rgbd_image_proc_nodelet.cpp)
  
target_link_libraries(rgbd_image_proc_node    rgbd_image_proc_app)
target_link_libraries(rgbd_image_proc_nodelet rgbd_image_proc_app)

################################################################
# Build Monocular visual odometry application
################################################################

rosbuild_add_executable(mono_vo_node 
  src/node/mono_vo_node.cpp
  src/apps/mono_vo.cpp)

target_link_libraries (mono_vo_node 
  ccny_rgbd_structures
  ccny_rgbd_mapping
  ccny_rgbd_registration
  ccny_rgbd_util
  ${OPENCV_LIBRARIES}
  boost_signals 
  boost_system
)


################################################################
<<<<<<< HEAD
=======
# Mesh model
################################################################

#find_package(PCL 1.6 REQUIRED)
include_directories(${PCL_INCLUDE_DIRS})
link_directories(${PCL_LIBRARY_DIRS})
add_definitions(${PCL_DEFINITIONS})

rosbuild_add_executable (keyframes_reshaper src/node/keyframes_reshaper_node.cpp
                                  src/apps/keyframes_reshaper.cpp
)

target_link_libraries (keyframes_reshaper 
                            ccny_rgbd_structures
                            ${PCL_LIBRARIES}
                            ccny_rgbd_util
                            boost_signals 
                            boost_system
                            # open_gl                       
                        )

project(greedy_projection)

find_package(PCL 1.2 REQUIRED)

include_directories(${PCL_INCLUDE_DIRS})
link_directories(${PCL_LIBRARY_DIRS})
add_definitions(${PCL_DEFINITIONS})

#add_executable (greedy_projection src/greedy_projection.cpp)
#target_link_libraries (greedy_projection 
#                            # ${PCL_LIBRARIES}
#                            # ccny_rgbd_util
#                            # # open_gl                       
#                        # )

################################################################
>>>>>>> ce37f662
# test projection function
################################################################

#rosbuild_add_executable(test_projection
#  src/test_projection.cpp)

#target_link_libraries (test_projection
#  ccny_rgbd_structures
#  ccny_rgbd_util
#  boost_signals
#  boost_system
#  boost_filesystem
#  ${OPENCV_LIBRARIES}
#)

#######################################################
#supress pcl-1.6 pragma warnings
#######################################################
rosbuild_add_compile_flags(ccny_rgbd_structures '-Wno-unknown-pragmas')
rosbuild_add_compile_flags(ccny_rgbd_util '-Wno-unknown-pragmas')
rosbuild_add_compile_flags(ccny_rgbd_registration '-Wno-unknown-pragmas')
rosbuild_add_compile_flags(ccny_rgbd_mapping '-Wno-unknown-pragmas')
rosbuild_add_compile_flags(ccny_rgbd_features '-Wno-unknown-pragmas')
rosbuild_add_compile_flags(keyframe_mapper_node '-Wno-unknown-pragmas')
rosbuild_add_compile_flags(rgbd_image_proc_node '-Wno-unknown-pragmas')
rosbuild_add_compile_flags(rgbd_image_proc_nodelet '-Wno-unknown-pragmas')
rosbuild_add_compile_flags(visual_odometry_node '-Wno-unknown-pragmas')
rosbuild_add_compile_flags(feature_viewer_node  '-Wno-unknown-pragmas')
rosbuild_add_compile_flags(mono_vo_node  '-Wno-unknown-pragmas')
# Temp stuff:
#rosbuild_add_compile_flags(test_projection  '-Wno-unknown-pragmas')<|MERGE_RESOLUTION|>--- conflicted
+++ resolved
@@ -191,60 +191,20 @@
 
 
 ################################################################
-<<<<<<< HEAD
-=======
-# Mesh model
-################################################################
-
-#find_package(PCL 1.6 REQUIRED)
-include_directories(${PCL_INCLUDE_DIRS})
-link_directories(${PCL_LIBRARY_DIRS})
-add_definitions(${PCL_DEFINITIONS})
-
-rosbuild_add_executable (keyframes_reshaper src/node/keyframes_reshaper_node.cpp
-                                  src/apps/keyframes_reshaper.cpp
-)
-
-target_link_libraries (keyframes_reshaper 
-                            ccny_rgbd_structures
-                            ${PCL_LIBRARIES}
-                            ccny_rgbd_util
-                            boost_signals 
-                            boost_system
-                            # open_gl                       
-                        )
-
-project(greedy_projection)
-
-find_package(PCL 1.2 REQUIRED)
-
-include_directories(${PCL_INCLUDE_DIRS})
-link_directories(${PCL_LIBRARY_DIRS})
-add_definitions(${PCL_DEFINITIONS})
-
-#add_executable (greedy_projection src/greedy_projection.cpp)
-#target_link_libraries (greedy_projection 
-#                            # ${PCL_LIBRARIES}
-#                            # ccny_rgbd_util
-#                            # # open_gl                       
-#                        # )
-
-################################################################
->>>>>>> ce37f662
-# test projection function
-################################################################
-
-#rosbuild_add_executable(test_projection
-#  src/test_projection.cpp)
-
-#target_link_libraries (test_projection
-#  ccny_rgbd_structures
-#  ccny_rgbd_util
-#  boost_signals
-#  boost_system
-#  boost_filesystem
-#  ${OPENCV_LIBRARIES}
-#)
+
+################################################################
+
+rosbuild_add_executable(test_projection
+  src/test_projection.cpp)
+
+target_link_libraries (test_projection
+  ccny_rgbd_structures
+  ccny_rgbd_util
+  boost_signals
+  boost_system
+  boost_filesystem
+  ${OPENCV_LIBRARIES}
+)
 
 #######################################################
 #supress pcl-1.6 pragma warnings
