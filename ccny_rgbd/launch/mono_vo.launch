--- conflicted
+++ resolved
@@ -39,7 +39,6 @@
     ##########################################################################
    
     <param name="apps/mono_vo/image_width"                   value="320" /> 
-<<<<<<< HEAD
     <param name="apps/mono_vo/image_height"                  value="240" /> 
     <param name="apps/mono_vo/virtual_image_width"           value="400" /> 
     <param name="apps/mono_vo/virtual_image_height"          value="300" /> 
@@ -61,9 +60,6 @@
     <param name="apps/mono_vo/max_descriptor_space_distance" value="0.5" /> 
     <param name="apps/mono_vo/virtual_image_blur"            value="3"/>
     -->
-=======
-    <param name="apps/mono_vo/image_height"                  value="240" />   
->>>>>>> 04234e24
 
     <param name="apps/mono_vo/max_ransac_iterations"         value="500"/>
     <param name="apps/mono_vo/min_inliers_count"             value="30"/>
